# compiled output
/dist
/node_modules
/build

# Logs
logs
*.log
npm-debug.log*
pnpm-debug.log*
yarn-debug.log*
yarn-error.log*
lerna-debug.log*

# OS
.DS_Store

# Tests
/coverage
/.nyc_output

# IDEs and editors
/.idea
.project
.classpath
.c9/
*.launch
.settings/
*.sublime-workspace

# IDE - VSCode
.vscode/*
!.vscode/settings.json
!.vscode/tasks.json
!.vscode/launch.json
!.vscode/extensions.json

# dotenv environment variable files
.env
.env.development.local
.env.test.local
.env.production.local
.env.local
.env.dev

# temp directory
.temp
.tmp

# Runtime data
pids
*.pid
*.seed
*.pid.lock

# Diagnostic reports (https://nodejs.org/api/report.html)
report.[0-9]*.[0-9]*.[0-9]*.[0-9]*.json

.DS_Store

secrets*.json
secrets.csv
secrets.xlxs

/tmp/

<<<<<<< HEAD
=======
/testconnection

>>>>>>> b04d2a00
/certs<|MERGE_RESOLUTION|>--- conflicted
+++ resolved
@@ -64,9 +64,4 @@
 
 /tmp/
 
-<<<<<<< HEAD
-=======
-/testconnection
-
->>>>>>> b04d2a00
 /certs